/*
 * Copyright © 2017 Lisk Foundation
 *
 * See the LICENSE file at the top-level directory of this distribution
 * for licensing information.
 *
 * Unless otherwise agreed in a custom licensing agreement with the Lisk Foundation,
 * no part of this software, including this file, may be copied, modified,
 * propagated, or distributed except according to the terms contained in the
 * LICENSE file.
 *
 * Removal or modification of this copyright notice is prohibited.
 *
 */

/**
 * LiskAPI module provides functions for interfacing with the Lisk network.
 * Providing mechanisms for:
 *
 * - Retrieval of blockchain data: accounts, blocks, transactions.
 * - Enhancing Lisk security by local signing of transactions and immediate network transmission.
 * - Connecting to Lisk peers or to localhost instance of Lisk core.
 * - Configurable network settings to work in different Lisk environments.
 *
 *     var options = {
 *         ssl: false,
 *         node: '',
 *         randomPeer: true,
 *         testnet: true,
 *         port: '7000',
 *         bannedPeers: [],
 *         peers: [],
 *         nethash: ''
 *     };
 *
 *     var lisk = require('lisk-js');
 *     var LSK = lisk.api(options);
 *
 * @class lisk.api()
 * @main lisk
 */
import privateApi from './privateApi';
import config from '../../config.json';
import { extend } from './utils';
import cryptoModule from '../transactions/crypto';

const LiskJS = {
	crypto: cryptoModule,
};
const GET = 'GET';
const POST = 'POST';

function LiskAPI(providedOptions = {}) {
	if (!(this instanceof LiskAPI)) {
		return new LiskAPI(providedOptions);
	}

	const options = extend(config.options, providedOptions);
	const getDefaultPort = () => {
		if (options.testnet) return 7000;
		if (options.ssl) return 443;
		return 8000;
	};

	this.defaultPeers = options.peers || config.peers.mainnet;

	this.defaultSSLPeers = this.defaultPeers;

	this.defaultTestnetPeers = options.peers || config.peers.testnet;

	this.options = options;
	this.ssl = options.ssl;
	// Random peer can be set by settings with randomPeer: true | false
	// Random peer is automatically enabled when no options.node has been entered. Else will be set
	// to false.
	// If the desired behaviour is to have an own node and automatic peer discovery, randomPeer
	// should be set to true explicitly
	this.randomPeer = (typeof options.randomPeer === 'boolean') ? options.randomPeer : !(options.node);
	this.testnet = options.testnet;
	this.bannedPeers = options.bannedPeers;
	this.currentPeer = options.node || privateApi.selectNode.call(this);
	this.port = (options.port === '' || options.port)
		? options.port
		: getDefaultPort(options);
	this.nethash = this.getNethash(options.nethash);
}

/**
 * @method getNethash
 * @return {object}
 * @public
 */

LiskAPI.prototype.getNethash = function getNethash(providedNethash) {
	const NetHash = this.testnet
		? privateApi.netHashOptions.call(this).testnet
		: privateApi.netHashOptions.call(this).mainnet;

	if (providedNethash) {
		NetHash.nethash = providedNethash;
		NetHash.version = '0.0.0a';
	}

	return NetHash;
};

/**
 * @method getPeers
 * @return {object}
 */

LiskAPI.prototype.getPeers = function getPeers() {
	return {
		official: this.defaultPeers.map(node => ({ node })),
		ssl: this.defaultSSLPeers.map(node => ({ node, ssl: true })),
		testnet: this.defaultTestnetPeers.map(node => ({ node, testnet: true })),
	};
};

/**
 * @method setNode
 * @param node string
 * @return {object}
 */

LiskAPI.prototype.setNode = function setNode(node) {
	this.currentPeer = node || privateApi.selectNode.call(this);
	return this.currentPeer;
};

/**
 * @method setTestnet
 * @param testnet boolean
 */

LiskAPI.prototype.setTestnet = function setTestnet(testnet) {
	if (this.testnet !== testnet) {
		this.testnet = testnet;
		this.bannedPeers = [];
		this.port = 7000;
		privateApi.selectNode.call(this);
	} else {
		this.testnet = false;
		this.bannedPeers = [];
		this.port = 8000;
		privateApi.selectNode.call(this);
	}
};

/**
 * @method setSSL
 * @param ssl boolean
 */

LiskAPI.prototype.setSSL = function setSSL(ssl) {
	if (this.ssl !== ssl) {
		this.ssl = ssl;
		this.bannedPeers = [];
		privateApi.selectNode.call(this);
	}
};

function handleTimestampIsInFutureFailures(requestMethod, requestType, options, result) {
	if (!result.success && result.message && result.message.match(/Timestamp is in the future/) && !(options.timeOffset > 40)) {
		const newOptions = {};

		Object.keys(options).forEach((key) => {
			newOptions[key] = options[key];
		});
		newOptions.timeOffset = (options.timeOffset || 0) + 10;

		return this.sendRequest(requestMethod, requestType, newOptions);
	}
	return Promise.resolve(result);
}

function handleSendRequestFailures(requestMethod, requestType, options, error) {
	const that = this;
	if (privateApi.checkReDial.call(that)) {
		return new Promise(((resolve, reject) => {
			setTimeout(() => {
				privateApi.banNode.call(that);
				that.setNode();
				that.sendRequest(requestMethod, requestType, options)
					.then(resolve, reject);
			}, 1000);
		}));
	}
	return Promise.resolve({
		success: false,
		error,
		message: 'could not create http request to any of the given peers',
	});
}

function optionallyCallCallback(callback, result) {
	if (callback && (typeof callback === 'function')) {
		callback(result);
	}
	return result;
}

/**
 * @method sendRequest
 * @param requestMethod
 * @param requestType
 * @param optionsOrCallback
 * @param callbackIfOptions
 *
 * @return APIanswer Object
 */

LiskAPI.prototype.sendRequest = function sendRequest(
	requestMethod = GET, requestType, optionsOrCallback, callbackIfOptions,
) {
	const callback = callbackIfOptions || optionsOrCallback;
	const options = typeof optionsOrCallback !== 'function' && typeof optionsOrCallback !== 'undefined' ? privateApi.checkOptions.call(this, optionsOrCallback) : {};
	return privateApi.sendRequestPromise.call(this, requestMethod, requestType, options)
		.then(result => result.body)
		.then(handleTimestampIsInFutureFailures.bind(this, requestMethod, requestType, options))
		.catch(handleSendRequestFailures.bind(this, requestMethod, requestType, options))
		.then(optionallyCallCallback.bind(this, callback));
};

/**
 * @method getAddressFromSecret
 * @param secret
 *
 * @return keys object
 */

LiskAPI.prototype.getAddressFromSecret = function getAddressFromSecret(secret) {
	const accountKeys = LiskJS.crypto.getKeys(secret);
	const accountAddress = LiskJS.crypto.getAddress(accountKeys.publicKey);

	return {
		address: accountAddress,
		publicKey: accountKeys.publicKey,
	};
};

/**
 * @method getAccount
 * @param address
 * @param optionsOrCallback
 * @param callbackIfOptions
 *
 * @return API object
 */

LiskAPI.prototype.getAccount = privateApi.wrapSendRequest(GET, 'accounts', address => ({ address }));

/**
 * @method getActiveDelegates
 * @param limit
 * @param optionsOrCallback
 * @param callbackIfOptions
 *
 * @return API object
 */

LiskAPI.prototype.getActiveDelegates = privateApi.wrapSendRequest(GET, 'delegates', limit => ({ limit }));

/**
 * @method getStandbyDelegates
 * @param limit
 * @param optionsOrCallback
 * @param callbackIfOptions
 *
 * @return API object
 */

LiskAPI.prototype.getStandbyDelegates = privateApi.wrapSendRequest(GET, 'delegates', (limit, { orderBy = 'rate:asc', offset = 101 }) => ({ limit, orderBy, offset }));

/**
 * @method searchDelegateByUsername
 * @param username
 * @param optionsOrCallback
 * @param callbackIfOptions
 *
 * @return API object
 */

LiskAPI.prototype.searchDelegatesByUsername = privateApi.wrapSendRequest(GET, 'delegates', search => ({ search }));

/**
 * @method getBlocks
 * @param limit
 * @param optionsOrCallback
 * @param callbackIfOptions
 *
 * @return API object
 */

LiskAPI.prototype.getBlocks = privateApi.wrapSendRequest(GET, 'blocks', limit => ({ limit }));

/**
 * @method getForgedBlocks
 * @param generatorPublicKey
 * @param optionsOrCallback
 * @param callbackIfOptions
 *
 * @return API object
 */

LiskAPI.prototype.getForgedBlocks = privateApi.wrapSendRequest(GET, 'blocks', generatorPublicKey => ({ generatorPublicKey }));

/**
 * @method getBlock
 * @param height
 * @param optionsOrCallback
 * @param callbackIfOptions
 *
 * @return API object
 */

LiskAPI.prototype.getBlock = privateApi.wrapSendRequest(GET, 'blocks', height => ({ height }));

/**
 * @method getTransactions
 * @param recipientId
 * @param optionsOrCallback
 * @param callbackIfOptions
 *
 * @return API object
 */

LiskAPI.prototype.getTransactions = privateApi.wrapSendRequest(GET, 'transactions', recipientId => ({ recipientId }));

/**
 * @method getTransaction
 * @param transactionId
 * @param optionsOrCallback
 * @param callbackIfOptions
 *
 * @return API object
 */

LiskAPI.prototype.getTransaction = privateApi.wrapSendRequest(GET, 'transactions', transactionId => ({ transactionId }));

/**
 * @method getVotes
 * @param address
 * @param optionsOrCallback
 * @param callbackIfOptions
 *
 * @return API object
 */

LiskAPI.prototype.getVotes = privateApi.wrapSendRequest(GET, 'votes', address => ({ address }));

/**
 * @method getVoters
 * @param username
 * @param optionsOrCallback
 * @param callbackIfOptions
 *
 * @return API object
 */

LiskAPI.prototype.getVoters = privateApi.wrapSendRequest(GET, 'voters', username => ({ username }));

/**
 * @method getUnsignedMultisignatureTransactions
 * @param data
 * @param optionsOrCallback
 * @param callbackIfOptions
 *
 * @return API object
 */

LiskAPI.prototype.getUnsignedMultisignatureTransactions = privateApi.wrapSendRequest(GET, 'transactions/unsigned', data => data);

/**
 * @method getDapp
 * @param transactionId
 * @param optionsOrCallback
 * @param callbackIfOptions
 *
 * @return API object
 */

LiskAPI.prototype.getDapp = privateApi.wrapSendRequest(GET, 'dapps', transactionId => ({ transactionId }));

/**
 * @method getDapps
 * @param data
 * @param optionsOrCallback
 * @param callbackIfOptions
 *
 * @return API object
 */

LiskAPI.prototype.getDapps = privateApi.wrapSendRequest(GET, 'dapps', data => data);

/**
<<<<<<< HEAD
 * @method getDappCategory
=======
 * @method getDappsByCategory
>>>>>>> 424d8c49
 * @param category
 * @param optionsOrCallback
 * @param callbackIfOptions
 *
 * @return API object
 */

<<<<<<< HEAD
LiskAPI.prototype.getDappCategory = privateApi.wrapSendRequest(GET, 'dapps', category => ({ category }));

=======
LiskAPI.prototype.getDappsByCategory = privateApi.wrapSendRequest(GET, 'dapps', category => ({ category }));
>>>>>>> 424d8c49

/**
 * @method sendLSK
 * @param recipientId
 * @param amount
 * @param secret
 * @param secondSecret
 * @param callback
 *
 * @return API object
 */

LiskAPI.prototype.sendLSK = function sendLSK(
	recipientId, amount, secret, secondSecret, callback,
) {
	return this.sendRequest(POST, 'transactions', { recipientId, amount, secret, secondSecret }, callback);
};

/**
 * @method broadcastSignedTransaction
 * @param transaction
 * @param callback
 *
 * @return API object
 */

LiskAPI.prototype.broadcastSignedTransaction = function broadcastSignedTransaction(
	transaction, callback,
) {
	const request = {
		requestMethod: POST,
		requestUrl: `${privateApi.getFullUrl.call(this)}/api/transactions`,
		nethash: this.nethash,
		requestParams: { transaction },
	};

	privateApi.sendRequestPromise.call(this, POST, request).then(result => callback(result.body));
};

module.exports = LiskAPI;<|MERGE_RESOLUTION|>--- conflicted
+++ resolved
@@ -394,11 +394,7 @@
 LiskAPI.prototype.getDapps = privateApi.wrapSendRequest(GET, 'dapps', data => data);
 
 /**
-<<<<<<< HEAD
- * @method getDappCategory
-=======
  * @method getDappsByCategory
->>>>>>> 424d8c49
  * @param category
  * @param optionsOrCallback
  * @param callbackIfOptions
@@ -406,12 +402,7 @@
  * @return API object
  */
 
-<<<<<<< HEAD
-LiskAPI.prototype.getDappCategory = privateApi.wrapSendRequest(GET, 'dapps', category => ({ category }));
-
-=======
 LiskAPI.prototype.getDappsByCategory = privateApi.wrapSendRequest(GET, 'dapps', category => ({ category }));
->>>>>>> 424d8c49
 
 /**
  * @method sendLSK
