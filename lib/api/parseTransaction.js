/*
 * Copyright © 2017 Lisk Foundation
 *
 * See the LICENSE file at the top-level directory of this distribution
 * for licensing information.
 *
 * Unless otherwise agreed in a custom licensing agreement with the Lisk Foundation,
 * no part of this software, including this file, may be copied, modified,
 * propagated, or distributed except according to the terms contained in the
 * LICENSE file.
 *
 * Removal or modification of this copyright notice is prohibited.
 *
 */

var LiskJS = {};
LiskJS.crypto = require('../transactions/crypto');
LiskJS.dapp = require('../transactions/dapp');
LiskJS.multisignature = require('../transactions/multisignature');
LiskJS.signature = require('../transactions/signature');
LiskJS.delegate = require('../transactions/delegate');
LiskJS.transaction = require('../transactions/transaction');
LiskJS.transfer = require('../transactions/transfer');
LiskJS.vote = require('../transactions/vote');

function ParseOfflineRequest (requestType, options) {
	if (!(this instanceof ParseOfflineRequest)) {
		return new ParseOfflineRequest(requestType, options);
	}

	this.requestType = requestType;
	this.options = options;
	this.requestMethod = this.httpGETPUTorPOST(requestType);
	this.params = '';

	return this;
}

ParseOfflineRequest.prototype.checkDoubleNamedAPI = function (requestType, options) {
<<<<<<< HEAD

=======
>>>>>>> 704ed4fa
	if (requestType === 'transactions' || requestType === 'accounts/delegates') {
		if (options && !options.hasOwnProperty('secret')) {
			requestType = 'getTransactions';
		}
	}

	return requestType;
<<<<<<< HEAD

};

ParseOfflineRequest.prototype.httpGETPUTorPOST = function (requestType) {

=======
};

ParseOfflineRequest.prototype.httpGETPUTorPOST = function (requestType) {
>>>>>>> 704ed4fa
	requestType = this.checkDoubleNamedAPI(requestType, this.options);

	var requestMethod;
	var requestIdentification =  {
		'accounts/open': 'POST',
		'accounts/generatePublicKey': 'POST',
		'delegates/forging/enable': 'NOACTION',
		'delegates/forging/disable': 'NOACTION',
		'dapps/install': 'NOACTION',
		'dapps/uninstall': 'NOACTION',
		'dapps/launch': 'NOACTION',
		'dapps/stop': 'NOACTION',
		'multisignatures/sign': 'NOACTION',
		'accounts/delegates': 'PUT',
		'transactions': 'PUT',
		'signatures': 'PUT',
		'delegates': 'PUT',
		'dapps': 'PUT',
		'multisignatures': 'NOACTION'
	};

	if (!requestIdentification[requestType]) {
		requestMethod = 'GET';
	} else {
		requestMethod = requestIdentification[requestType];
	}

	return requestMethod;
};

ParseOfflineRequest.prototype.checkOfflineRequestBefore = function () {
	if (this.options && this.options.hasOwnProperty('secret')) {
		var accountKeys = LiskJS.crypto.getKeys(this.options['secret']);
		var accountAddress = LiskJS.crypto.getAddress(accountKeys.publicKey);
	}

	var OfflineRequestThis = this;
	var requestIdentification =  {
		'accounts/open': function () {
			return {
				requestMethod: 'GET',
				requestUrl: 'accounts?address='+accountAddress
			};
		},
		'accounts/generatePublicKey': function () {
			return {
				requestMethod: 'GET',
				requestUrl: 'accounts?address='+accountAddress
			};
		},
		'delegates/forging/enable': 'POST',
		'delegates/forging/disable': 'POST',
		'dapps/install': 'POST',
		'dapps/uninstall': 'POST',
		'dapps/launch': 'POST',
		'dapps/stop': 'POST',
		'multisignatures/sign': function () {
			return {
				requestMethod: 'GET',
				requestUrl: 'transactions/get?id=' + this.options['transactionId']
			};
		},
		'accounts/delegates': function () {
			var transaction = LiskJS.vote.createVote(OfflineRequestThis.options['secret'], OfflineRequestThis.options['delegates'], OfflineRequestThis.options['secondSecret'] );
			OfflineRequestThis.params = { transaction };

			return {
				requestMethod: 'POST',
				requestUrl: 'transactions',
				params: { transaction }
			};
		},
		'transactions': function () {
			var transaction = LiskJS.transaction.createTransaction(OfflineRequestThis.options['recipientId'], OfflineRequestThis.options['amount'], OfflineRequestThis.options['secret'], OfflineRequestThis.options['secondSecret']);

			OfflineRequestThis.params = { transaction };

			return {
				requestMethod: 'POST',
				requestUrl: 'transactions',
				params: { transaction }
			};
		},
		'signatures': function () {
			var transaction = LiskJS.signature.createSignature(OfflineRequestThis.options['secret'], OfflineRequestThis.options['secondSecret']);

			OfflineRequestThis.params = { transaction };

			return {
				requestMethod: 'POST',
				requestUrl: 'transactions',
				params: { transaction }
			};
		},
		'delegates': function () {
			var transaction = LiskJS.delegate.createDelegate(OfflineRequestThis.options['secret'], OfflineRequestThis.options['username'], OfflineRequestThis.options['secondSecret']);

			OfflineRequestThis.params = { transaction };

			return {
				requestMethod: 'POST',
				requestUrl: 'transactions',
				params: { transaction }
			};
		},
		'dapps': function () {
			var DappOptions = {
				category: OfflineRequestThis.options['category'],
				name: OfflineRequestThis.options['name'],
				description: OfflineRequestThis.options['description'],
				tags: OfflineRequestThis.options['tags'],
				type: OfflineRequestThis.options['type'],
				link: OfflineRequestThis.options['link'],
				icon: OfflineRequestThis.options['icon'],
				secret: OfflineRequestThis.options['secret'],
				secondSecret: OfflineRequestThis.options['secondSecret']
			};

			var transaction = LiskJS.dapp.createDapp(DappOptions);

			OfflineRequestThis.params = { transaction };

			return {
				requestMethod: 'POST',
				requestUrl: 'transactions',
				params: { transaction }
			};
		},
		'multisignatures': 'PUT'
	};

	return requestIdentification[this.requestType]();
};

ParseOfflineRequest.prototype.transactionOutputAfter = function (requestAnswer) {
	if (this.options['secret']) {
		var accountKeys = LiskJS.crypto.getKeys(this.options['secret']);
		var accountAddress = LiskJS.crypto.getAddress(accountKeys.publicKey);
	}

	var transformAnswer;
	var OfflineRequestThis = this;

	var requestIdentification =  {
		'accounts/open': function () {
			if (requestAnswer.error === 'Account not found') {
				transformAnswer = {
					success: 'true',
					'account': {
						'address': accountAddress,
						'unconfirmedBalance': '0',
						'balance': '0',
						'publicKey': accountKeys.publicKey,
						'unconfirmedSignature': '0',
						'secondSignature': '0',
						'secondPublicKey': null,
						'multisignatures': null,
						'u_multisignatures': null
					}
				};
			}

			return transformAnswer;
		},
		'accounts/generatePublicKey': function () {
			transformAnswer = {
				'success': 'true',
				'publicKey': accountKeys.publicKey
			};
			return transformAnswer;
		},
		'delegates/forging/enable': function () {
			return {
				'success': 'false',
				'error': 'Forging not available via offlineRequest'
			};
		},
		'delegates/forging/disable': function () {
			return {
				'success': 'false',
				'error': 'Forging not available via offlineRequest'
			};
		},
		'dapps/install': function () {
			return {
				'success': 'false',
				'error': 'Install dapp not available via offlineRequest'
			};
		},
		'dapps/uninstall': function () {
			return {
				'success': 'false',
				'error': 'Uninstall dapp not available via offlineRequest'
			};
		},
		'dapps/launch': function () {
			return {
				'success': 'false',
				'error': 'Launch dapp not available via offlineRequest'
			};
		},
		'dapps/stop': function () {
			return {
				'success': 'false',
				'error': 'Stop dapp not available via offlineRequest'
			};
		},
		'multisignatures/sign': function () {
			var transactionObj = requestAnswer.transaction;

			var multiSigSignature = LiskJS.multisignature.signTransaction(transactionObj, OfflineRequestThis.options['secondSecret']);
			console.log(multiSigSignature);
		},
		'accounts/delegates': function () {
			return {
				request: requestAnswer
			};
		},
		'transactions': function () {
			return {
				request: requestAnswer
			};
		},
		'signatures': function () {
			return {
				request: requestAnswer
			};
		},
		'delegates': function () {
			return {
				request: requestAnswer
			};
		},
		'dapps': function () {
			return {
				request: requestAnswer
			};
		},
		'multisignatures': function () {
			console.log(OfflineRequestThis.options);

			var multisigTransction = LiskJS.multisignature.createMultisignature(OfflineRequestThis.options['secret'], OfflineRequestThis.options['secondSecret'], OfflineRequestThis.options['keysgroup'], OfflineRequestThis.options['lifetime'], OfflineRequestThis.options['min']);
			console.log(multisigTransction);

			return {
				'success': 'trying',
				'error': multisigTransction
			};
		}
	};

	return requestIdentification[this.requestType]();
};

module.exports = ParseOfflineRequest;<|MERGE_RESOLUTION|>--- conflicted
+++ resolved
@@ -37,10 +37,6 @@
 }
 
 ParseOfflineRequest.prototype.checkDoubleNamedAPI = function (requestType, options) {
-<<<<<<< HEAD
-
-=======
->>>>>>> 704ed4fa
 	if (requestType === 'transactions' || requestType === 'accounts/delegates') {
 		if (options && !options.hasOwnProperty('secret')) {
 			requestType = 'getTransactions';
@@ -48,17 +44,9 @@
 	}
 
 	return requestType;
-<<<<<<< HEAD
-
 };
 
 ParseOfflineRequest.prototype.httpGETPUTorPOST = function (requestType) {
-
-=======
-};
-
-ParseOfflineRequest.prototype.httpGETPUTorPOST = function (requestType) {
->>>>>>> 704ed4fa
 	requestType = this.checkDoubleNamedAPI(requestType, this.options);
 
 	var requestMethod;
