if (typeof module !== 'undefined' && module.exports) {
	var common = require('../common');
	var lisk = common.lisk;
	process.env.NODE_ENV = 'test';
}

describe('Lisk.api()', function () {

	var LSK = lisk.api();

	describe('lisk.api()', function () {

		it('should create a new instance when using lisk.api()', function () {
			(LSK).should.be.ok();
		});

		it('new lisk.api() should be Object', function () {
			(LSK).should.be.type('object');
		});
	});

	describe('#listPeers', function () {
		it('should give a set of the peers', function () {
			(LSK.listPeers()).should.be.ok;
			(LSK.listPeers()).should.be.type.Object;
			(LSK.listPeers().official.length).should.be.equal(8);
			(LSK.listPeers().testnet.length).should.be.equal(1);
		});
	});

	describe('.currentPeer', function () {

		it('currentPeer should be set by default', function () {
			(LSK.currentPeer).should.be.ok;
		});
	});

	describe('#getNethash', function () {

		it('Nethash should be hardcoded variables', function () {
			var NetHash = {
				'Content-Type': 'application/json',
				'nethash': 'ed14889723f24ecc54871d058d98ce91ff2f973192075c0155ba2b7b70ad2511',
				'broadhash': 'ed14889723f24ecc54871d058d98ce91ff2f973192075c0155ba2b7b70ad2511',
				'os': 'lisk-js-api',
				'version': '1.0.0',
				'minVersion': '>=0.5.0',
				'port': 8000
			};
			(LSK.getNethash()).should.eql(NetHash);
		});

		it('should give corret Nethash for testnet', function () {
			LSK.setTestnet(true);

			var NetHash = {
				'Content-Type': 'application/json',
				'nethash': 'da3ed6a45429278bac2666961289ca17ad86595d33b31037615d4b8e8f158bba',
				'broadhash': 'da3ed6a45429278bac2666961289ca17ad86595d33b31037615d4b8e8f158bba',
				'os': 'lisk-js-api',
				'version': '1.0.0',
				'minVersion': '>=0.5.0',
				'port': 7000
			};

			(LSK.getNethash()).should.eql(NetHash);
		});


		it('should be possible to use my own Nethash', function () {
			var NetHash = {
				'Content-Type': 'application/json',
				'nethash': '123',
				'broadhash': 'ed14889723f24ecc54871d058d98ce91ff2f973192075c0155ba2b7b70ad2511',
				'os': 'lisk-js-api',
				'version': '0.0.0a',
				'minVersion': '>=0.5.0',
				'port': 8000
			};
			var LSKNethash = lisk.api({ nethash: '123' });

			(LSKNethash.nethash).should.eql(NetHash);
		});
	});

	describe('#setTestnet', function () {

		it('should set to testnet', function () {
			var LISK = lisk.api();
			LISK.setTestnet(true);

			(LISK.testnet).should.be.true;
		});
	});

	describe('#setNode', function () {

		it('should be able to set my own node', function () {
			var myOwnNode = 'myOwnNode.com';
			LSK.setNode(myOwnNode);

			(LSK.currentPeer).should.be.equal(myOwnNode);
		});

		it('should select a node when not explicitly set', function () {
			LSK.setNode();

			(LSK.currentPeer).should.be.ok();
		});
	});

	describe('#selectNode', function () {

		it('should return the node from initial settings when set', function () {
			var LiskUrlInit = lisk.api({ port: 7000, node: 'localhost', ssl: true, randomPeer: false });

			(LiskUrlInit.selectNode()).should.be.equal('localhost');
		});
	});

	describe('#getRandomPeer', function () {

		it('should give a random peer', function () {
			(LSK.getRandomPeer()).should.be.ok();
		});
	});

	describe('#banNode', function () {

		it('should add current node to LSK.bannedPeers', function () {
			var currentNode = LSK.currentPeer;
			LSK.banNode();

			(LSK.bannedPeers).should.containEql(currentNode);
		});
	});

	describe('#getFullUrl', function () {

		it('should give the full url inclusive port', function () {
			var LiskUrlInit = lisk.api({ port: 7000, node: 'localhost', ssl: false });
			var fullUrl = 'http://localhost:7000';

			(LiskUrlInit.getFullUrl()).should.be.equal(fullUrl);
		});

		it('should give the full url without port and with SSL', function () {
			var LiskUrlInit = lisk.api({ port: '', node: 'localhost', ssl: true });
			var fullUrl = 'https://localhost';

			(LiskUrlInit.getFullUrl()).should.be.equal(fullUrl);
		});
	});

	describe('#getURLPrefix', function () {

		it('should be http when ssl is false', function () {
			LSK.setSSL(false);

			(LSK.getURLPrefix()).should.be.equal('http');
		});

		it('should be https when ssl is true', function () {
			LSK.setSSL(true);

			(LSK.getURLPrefix()).should.be.equal('https');
		});
	});

	describe('#trimObj', function () {

		var untrimmedObj = {
			' my_Obj ': ' myval '
		};

		var trimmedObj = {
			'my_Obj': 'myval'
		};

		it('should not be equal before trim', function () {
			(untrimmedObj).should.not.be.equal(trimmedObj);
		});

		it('should be equal after trim an Object in keys and value', function () {
			var trimIt = LSK.trimObj(untrimmedObj);

			(trimIt).should.be.eql(trimmedObj);
		});

		it('should accept numbers and strings as value', function () {
			var obj = {
				'myObj': 2
			};

			var trimmedObj = LSK.trimObj(obj);
			(trimmedObj).should.be.ok;
			(trimmedObj).should.be.eql({ myObj: '2' });
		});
	});

	describe('#toQueryString', function () {

		it('should create a http string from an object. Like { obj: "myval", key: "myval" } -> obj=myval&key=myval', function () {
			var myObj = {
				obj: 'myval',
				key: 'my2ndval'
			};

			var serialised = LSK.toQueryString(myObj);

			(serialised).should.be.equal('obj=myval&key=my2ndval');
		});
	});

	describe('#serialiseHttpData', function () {

		it('should create a http string from an object and trim.', function () {
			var myObj = {
				obj: ' myval',
				key: 'my2ndval '
			};

			var serialised = LSK.serialiseHttpData(myObj);

			(serialised).should.be.equal('?obj=myval&key=my2ndval');
		});
	});

	describe('#getAddressFromSecret', function () {

		it('should create correct address and publicKey', function () {
			var address = {
				publicKey: 'a4465fd76c16fcc458448076372abf1912cc5b150663a64dffefe550f96feadd',
				address: '12475940823804898745L'
			};

			(LSK.getAddressFromSecret('123')).should.eql(address);
		});
	});

	describe('#checkRequest', function () {

		it('should identify GET requests', function () {
			var requestType = 'api/loader/status';
			var options = '';
			var checkRequestAnswer = LSK.checkRequest(requestType, options);

			(checkRequestAnswer).should.be.ok;
			(checkRequestAnswer).should.be.equal('GET');

			var requestType = 'api/loader/status/sync';
			var options = '';
			var checkRequestAnswer = LSK.checkRequest(requestType, options);

			(checkRequestAnswer).should.be.ok;
			(checkRequestAnswer).should.be.equal('GET');

			var requestType = 'api/loader/status/ping';
			var options = '';
			var checkRequestAnswer = LSK.checkRequest(requestType, options);

			(checkRequestAnswer).should.be.ok;
			(checkRequestAnswer).should.be.equal('GET');

			var requestType = 'api/transactions';
			var options = {blockId: '123', senderId: '123'};
			var checkRequestAnswer = LSK.checkRequest(requestType, options);

			(checkRequestAnswer).should.be.ok;
			(checkRequestAnswer).should.be.equal('GET');
		});

		it('should identify POST requests', function () {
			var requestType = 'accounts/generatePublicKey';
			var options = {secret: '123'};
			var checkRequestAnswer = LSK.checkRequest(requestType, options);

			(checkRequestAnswer).should.be.ok;
			(checkRequestAnswer).should.be.equal('POST');

			var requestType = 'accounts/open';
			var options = {secret: '123'};
			var checkRequestAnswer = LSK.checkRequest(requestType, options);

			(checkRequestAnswer).should.be.ok;
			(checkRequestAnswer).should.be.equal('POST');

			var requestType = 'multisignatures/sign';
			var options = {secret: '123'};
			var checkRequestAnswer = LSK.checkRequest(requestType, options);

			(checkRequestAnswer).should.be.ok;
			(checkRequestAnswer).should.be.equal('POST');
		});

		it('should identify PUT requests', function () {
			var requestType = 'accounts/delegates';
			var options = {secret: '123'};
			var checkRequestAnswer = LSK.checkRequest(requestType, options);

			(checkRequestAnswer).should.be.ok;
			(checkRequestAnswer).should.be.equal('PUT');

			var requestType = 'signatures';
			var options = {secret: '123'};
			var checkRequestAnswer = LSK.checkRequest(requestType, options);

			(checkRequestAnswer).should.be.ok;
			(checkRequestAnswer).should.be.equal('PUT');

			var requestType = 'transactions';
			var options = {secret: '123'};
			var checkRequestAnswer = LSK.checkRequest(requestType, options);

			(checkRequestAnswer).should.be.ok;
			(checkRequestAnswer).should.be.equal('PUT');
		});

		it('should identify NOACTION requests', function () {
			var requestType = 'delegates/forging/enable';
			var options = {secret: '123'};
			var checkRequestAnswer = LSK.checkRequest(requestType, options);

			(checkRequestAnswer).should.be.ok;
			(checkRequestAnswer).should.be.equal('NOACTION');

			var requestType = 'dapps/uninstall';
			var options = {secret: '123'};
			var checkRequestAnswer = LSK.checkRequest(requestType, options);

			(checkRequestAnswer).should.be.ok;
			(checkRequestAnswer).should.be.equal('NOACTION');
		});
	});

	describe('#changeRequest', function () {

		it('should give the correct parameters for GET requests', function () {
			var requestType = 'transactions';
			var options = {blockId: '123', senderId: '123'};
			var checkRequestAnswer = lisk.api({ node: 'localhost' }).changeRequest(requestType, options);

			var output = {
				nethash: '',
				requestMethod: 'GET',
				requestParams: {
					blockId: '123',
					senderId: '123'
				},
				requestUrl: 'http://localhost:8000/api/transactions?blockId=123&senderId=123'
			};

			(checkRequestAnswer).should.be.ok;
			(checkRequestAnswer).should.be.eql(output);
		});

		it('should give the correct parameters for GET requests with parameters', function () {
			var requestType = 'delegates/search/';
			var options = {q: 'oliver'};
			var checkRequestAnswer = lisk.api({ node: 'localhost' }).changeRequest(requestType, options);

			var output = {
				nethash: '',
				requestMethod: 'GET',
				requestParams: {
					q: 'oliver',
				},
				requestUrl: 'http://localhost:8000/api/delegates/search/?q=oliver'
			};

			(checkRequestAnswer).should.be.ok;
			(checkRequestAnswer).should.be.eql(output);
		});

		it('should give the correct parameters for NOACTION requests', function () {
			var requestType = 'delegates/forging/enable';
			var options = {secret: '123'};
			var checkRequestAnswer = lisk.api({ node: 'localhost' }).changeRequest(requestType, options);

			var output = {
				nethash: '',
				requestMethod: '',
				requestParams: '',
				requestUrl: ''
			};

			(checkRequestAnswer).should.be.ok;
			(checkRequestAnswer).should.be.eql(output);
		});

		it('should give the correct parameters for POST requests', function () {
			var requestType = 'accounts/open';
			var options = {secret: '123'};
			var checkRequestAnswer = lisk.api({ node: 'localhost' }).changeRequest(requestType, options);

			var output = {
				nethash: '',
				requestMethod: 'GET',
				requestParams: {secret: '123'},
				requestUrl: 'http://localhost:8000/api/accounts?address=12475940823804898745L'
			};

			(checkRequestAnswer).should.be.ok;
			(checkRequestAnswer).should.be.eql(output);
		});

		it('should give the correct parameters for PUT requests', function () {
			var requestType = 'signatures';
			var options = {secret: '123', secondSecret: '1234'};
			var checkRequestAnswer = lisk.api({ node: 'localhost' }).changeRequest(requestType, options);

			(checkRequestAnswer).should.be.ok;
			(checkRequestAnswer.requestParams.transaction).should.have.property('id').which.is.a.String();
			(checkRequestAnswer.requestParams.transaction).should.have.property('amount').which.is.a.Number();
			(checkRequestAnswer.requestParams).should.have.property('transaction').which.is.a.Object();
		});
	});

	describe('#sendRequest', function () {

		it('should receive Height from a random public peer', function (done) {
			lisk.api().sendRequest('blocks/getHeight', function (data) {
				(data).should.be.ok;
				(data).should.be.type('object');
				(data.success).should.be.true;
				done();
			});
		});
	});

	describe('#listActiveDelegates', function () {

		it('should list active delegates', function (done) {
			lisk.api().listActiveDelegates('5', function (data) {
				(data).should.be.ok;
				(data).should.be.type('object');
				(data.success).should.be.true;
				(data.delegates).should.have.length(5);
				done();
			});
		});
	});

	describe('#listStandbyDelegates', function () {

		it('should list standby delegates', function (done) {
			lisk.api().listStandbyDelegates('5', function (data) {
				(data).should.be.ok;
				(data).should.be.type('object');
				(data.success).should.be.true;
				(data.delegates).should.have.length(5);
				done();
			});
		});
	});

	describe('#searchDelegateByUsername', function () {

		it('should find a delegate by name', function (done) {
			lisk.api().searchDelegateByUsername('oliver', function (data) {
				(data).should.be.ok;
				(data).should.be.type('object');
				(data.success).should.be.true;
				(data.delegates[0].username).should.be.equal('oliver');
				done();
			});
		});
	});

	describe('#listBlocks', function () {

		it('should list amount of blocks defined', function (done) {
			lisk.api().listBlocks('3', function (data) {
				(data).should.be.ok;
				(data).should.be.type('object');
				(data.success).should.be.true;
				(data.blocks).should.have.length(3);
				done();
			});
		});
	});

	describe('#listForgedBlocks', function () {

		it('should list amount of ForgedBlocks', function (done) {
			lisk.api().listForgedBlocks('130649e3d8d34eb59197c00bcf6f199bc4ec06ba0968f1d473b010384569e7f0', function (data) {
				(data).should.be.ok;
				(data).should.be.type('object');
				(data.success).should.be.true;
				done();
			});
		});
	});

	describe('#getBlock', function () {

		it('should get a block of certain height', function (done) {
			lisk.api().getBlock('2346638', function (data) {
				(data).should.be.ok;
				(data).should.be.type('object');
				(data.success).should.be.true;
				done();
			});
		});
	});

	describe('#listTransactions', function () {

		it('should list transactions of a defined account', function (done) {
			lisk.api().listTransactions('12731041415715717263L', '1', '2', function (data) {
				(data).should.be.ok;
				(data).should.be.type('object');
				(data.success).should.be.true;
				(data.transactions.length).should.be.equal(1);
				done();
			});
		});
	});

	describe('#getTransaction', function () {

		it('should list a defined transaction', function (done) {
			lisk.api().getTransaction('7520138931049441691', function (data) {
				(data).should.be.ok;
				(data).should.be.type('object');
				(data.success).should.be.true;
				done();
			});
		});
	});

	describe('#listVotes', function () {

		it('should list votes of an account', function (done) {
			lisk.api().listVotes('16010222169256538112L', function (data) {
				(data).should.be.ok;
				(data).should.be.type('object');
				(data.success).should.be.true;
				done();
			});
		});
	});

	describe('#listVoters', function () {

		it('should list voters of an account', function (done) {
			lisk.api().listVoters('6a01c4b86f4519ec9fa5c3288ae20e2e7a58822ebe891fb81e839588b95b242a', function (data) {
				(data).should.be.ok;
				(data).should.be.type('object');
				(data.success).should.be.true;
				done();
			});
		});
	});

	describe('#getAccount', function () {

		it('should get account information', function (done) {
			lisk.api().getAccount('12731041415715717263L', function (data) {
				(data).should.be.ok;
				(data.account.publicKey).should.be.equal('a81d59b68ba8942d60c74d10bc6488adec2ae1fa9b564a22447289076fe7b1e4');
				(data.account.address).should.be.equal('12731041415715717263L');
				done();
			});
		});
	});

	describe('#sendLSK', function () {

		it('should send testnet LSK', function (done) {
			var options = {
				ssl: false,
				node: '',
				randomPeer: true,
				testnet: true,
				port: '7000',
				bannedPeers: []
			};

			var LSKnode = lisk.api(options);
			var secret = 'soap arm custom rhythm october dove chunk force own dial two odor';
			var secondSecret = 'spider must salmon someone toe chase aware denial same chief else human';
			var recipient = '10279923186189318946L';
			var amount = 100000000;
			LSKnode.sendLSK(recipient, amount, secret, secondSecret, function (result) {
				(result).should.be.ok;
				done();
			});
		});
	});

	describe('#checkReDial', function () {

		it('should check if all the peers are already banned', function () {
			(lisk.api().checkReDial()).should.be.equal(true);
		});

		it('should be able to get a new node when current one is not reachable', function (done) {
			lisk.api({ node: '123' }).sendRequest('blocks/getHeight', {}, function (result) {
				(result).should.be.type('object');
				done();
			});
		});

		it('should recognize that now all the peers are banned for mainnet', function () {
			var thisLSK = lisk.api();
			thisLSK.bannedPeers = lisk.api().defaultPeers;

			(thisLSK.checkReDial()).should.be.equal(false);
		});

		it('should recognize that now all the peers are banned for testnet', function () {
			var thisLSK = lisk.api({ testnet: true });
			thisLSK.bannedPeers = lisk.api().defaultTestnetPeers;

			(thisLSK.checkReDial()).should.be.equal(false);
		});

		it('should recognize that now all the peers are banned for ssl', function () {
			var thisLSK = lisk.api({ssl: true});
			thisLSK.bannedPeers = lisk.api().defaultSSLPeers;

			(thisLSK.checkReDial()).should.be.equal(false);
		});

		it('should stop redial when all the peers are banned already', function (done) {
			var thisLSK = lisk.api();
			thisLSK.bannedPeers = lisk.api().defaultPeers;
			thisLSK.currentPeer = '';

			thisLSK.sendRequest('blocks/getHeight').then(function (e) {
				(e.message).should.be.equal('could not create http request to any of the given peers');
				done();
			});
		});
	});

	describe('#sendRequest with promise', function () {

		it('should be able to use sendRequest as a promise for GET', function (done) {
			lisk.api().sendRequest('blocks/getHeight', {}).then(function (result) {
				(result).should.be.type('object');
				(result.success).should.be.equal(true);
				(result.height).should.be.type('number');
				done();
			});
		});

		it('should route the request accordingly when request method is POST but GET can be used', function (done) {
			lisk.api().sendRequest('accounts/open', { secret: '123' }).then(function (result) {
				(result).should.be.type('object');
				(result.account).should.be.ok;
				done();
			});
		});

		it('should respond with error when API call is disabled', function (done) {
			lisk.api().sendRequest('delegates/forging/enable', { secret: '123' }).then(function (result) {
				(result.error).should.be.equal('Forging not available via offlineRequest');
				done();
			});
		});

		it('should be able to use sendRequest as a promise for POST', function (done) {
			var options = {
				ssl: false,
				node: '',
				randomPeer: true,
				testnet: true,
				port: '7000',
				bannedPeers: []
			};

			var LSKnode = lisk.api(options);
			var secret = 'soap arm custom rhythm october dove chunk force own dial two odor';
			var secondSecret = 'spider must salmon someone toe chase aware denial same chief else human';
			var recipient = '10279923186189318946L';
			var amount = 100000000;

			LSKnode.sendRequest('transactions', { recipientId: recipient, secret: secret, secondSecret: secondSecret, amount: amount }).then(function (result) {
				(result).should.be.type('object');
				(result).should.be.ok;
				done();
			});
		});
	});
<<<<<<< HEAD

	describe('#listMultisignatureTransactions', function () {

		it('should list all current not signed multisignature transactions', function (done) {

			lisk.api().listMultisignatureTransactions(function(result) {
				(result).should.be.ok;
				(result).should.be.type('object');
				done();
			});

		});

	});

	describe('#getMultisignatureTransaction', function () {

		it('should list all current not signed multisignature transactions', function (done) {

			lisk.api().getMultisignatureTransaction('123', function(result) {
				(result).should.be.ok;
				(result).should.be.type('object');
				done();
			});

		});

	});

=======
>>>>>>> c18f3c98
});<|MERGE_RESOLUTION|>--- conflicted
+++ resolved
@@ -684,8 +684,7 @@
 			});
 		});
 	});
-<<<<<<< HEAD
-
+  
 	describe('#listMultisignatureTransactions', function () {
 
 		it('should list all current not signed multisignature transactions', function (done) {
@@ -713,7 +712,4 @@
 		});
 
 	});
-
-=======
->>>>>>> c18f3c98
 });